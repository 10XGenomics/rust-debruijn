// Copyright 2017 10x Genomics

//! Generate random genomes (with lots of re-used sustrings), reassemble them, and check sanity

use crate::Kmer;
use crate::Vmer;
use crate::complement;

use std::cmp::{min, max};
use rand::{self, Rng, RngCore};
use rand::distributions::{Distribution, Gamma, Range};

/// Generate a uniformly random base
pub fn random_base() -> u8 {
    let mut r = rand::thread_rng();
    (r.next_u64() % 4) as u8
}

/// Generate uniformly random DNA sequences
pub fn random_dna(len: usize) -> Vec<u8> {
    let mut r = rand::thread_rng();
    let mut dna = Vec::new();
    for _ in 0..len {
        let b = (r.next_u64() % 4) as u8;
        dna.push(b);
    }

    dna
}

/// Randomly mutate each base with probability `p`
pub fn edit_dna<R: Rng>(seq: &mut Vec<u8>, p: f64, r: &mut R) {
    for b in seq.iter_mut() {
        if r.gen_range(0.0,1.0) < p {
            *b = random_base();
        }
    }
}

pub fn random_kmer<K: Kmer>() -> K {
    let mut r = rand::thread_rng();
    let mut kmer = K::empty();
    for pos in 0..K::k() {
        let b = (r.next_u64() % 4) as u8;
        kmer.set_mut(pos, b);
    }
    kmer
}

pub fn random_vmer<K: Kmer, V: Vmer>() -> V {
    let mut r = rand::thread_rng();
    let len = r.gen_range(K::k(), min(200, V::max_len()));
    let mut lmer = V::new(len);

    for pos in 0..len {
        let b = (r.next_u64() % 4) as u8;
        lmer.set_mut(pos, b);
    }
    lmer
}

pub fn simple_random_contigs() -> Vec<Vec<u8>> {
    let p1 = random_dna(40);
    let p2 = random_dna(30);

    let pc = random_dna(100);

    let p3 = random_dna(30);
    let p4 = random_dna(40);


    // Simulate contigs
    let mut c1 = Vec::new();
    c1.extend(p1);
    c1.extend(pc.clone());
    c1.extend(p3);

    let mut c2 = Vec::new();
    c2.extend(p2);
    c2.extend(pc);
    c2.extend(p4);


    let mut c3 = Vec::new();
    c3.extend(random_dna(30));

    // Stick a palindrome in the middle
    let palindrome1 = random_dna(33);
    let mut palindrome2 = palindrome1.clone();
    palindrome2.reverse();
    for i in 0..palindrome2.len() {
        palindrome2[i] = complement(palindrome2[i]);
    }

    c3.extend(palindrome1);
    c3.extend(palindrome2);
    c3.extend(random_dna(50));

    let contigs = vec![c1, c2, c3];
    contigs
}

// Generate random contigs with complicated repeats
pub fn random_contigs() -> Vec<Vec<u8>> {
    // Generate a bunch of sequence chunks
    let mut rng = rand::thread_rng();

    let gamma_dist = Gamma::new(0.6, 25.0);

    let nchunks = max(5, gamma_dist.sample(&mut rng) as u32);
    let chunk_sample = Range::new(0, nchunks);

    let length_dist = Gamma::new(1.5, 200.0);


    let mut chunks: Vec<Vec<u8>> = Vec::new();
    for _ in 0..nchunks {
        let len = max(10, length_dist.sample(&mut rng) as usize);
        let seq = random_dna(len);
        chunks.push(seq);
    }

    // Now make a bunch of chromosomes by pasting together chunks
    let nchrom = max(4, gamma_dist.sample(&mut rng) as u32);

    let mut chroms = Vec::new();
    for _ in 0..nchrom {
        let chrom_chunks = max(4, gamma_dist.sample(&mut rng) as u32);

        let mut chrom_seq = Vec::new();
        for _ in 0..chrom_chunks {
            let chunk_idx = chunk_sample.sample(&mut rng) as usize;
            chrom_seq.extend(chunks[chunk_idx].clone());
        }
        chroms.push(chrom_seq);
    }

    chroms
}

#[cfg(test)]
mod tests {

    use crate::{Kmer, Dir, Exts};
    use crate::clean_graph::CleanGraph;
    use std::collections::{HashSet, HashMap};
    use crate::graph::{BaseGraph};
    use crate::compression::{SimpleCompress, compress_kmers_with_hash, compress_graph};
    use std::iter::FromIterator;
    use boomphf::hashmap::BoomHashMap2;
<<<<<<< HEAD
    use crate::DnaBytes;
=======
    use boomphf::Mphf;
    use DnaBytes;
>>>>>>> bdd2ac0c

    use std::ops::Sub;
    use crate::msp;
    use crate::kmer::IntKmer;
    use crate::kmer::Kmer6;
    use crate::dna_string::DnaString;
    use crate::filter;


    use super::*;

    #[test]
    fn simple_kmer_compress() {
        let contigs = simple_random_contigs();
        reassemble_contigs::<IntKmer<u64>, DnaString>(contigs, false);
    }

    #[test]
    fn simple_sharded() {
        let contigs = simple_random_contigs();
        reassemble_sharded::<IntKmer<u64>, DnaString>(contigs, false);
    }


    #[test]
    fn complex_kmer_compress() {
        for _ in 0..10 {
            let contigs = random_contigs();
            reassemble_contigs::<IntKmer<u64>, DnaString>(contigs, false);
        }
    }

    #[test]
    fn complex_sharded() {
        for _ in 0..10 {
            let contigs = random_contigs();
            reassemble_sharded::<IntKmer<u64>, DnaString>(contigs, false);
        }
    }

    #[test]
    fn simple_path_compress() {
        let contigs = simple_random_contigs();
        simplify_from_kmers::<IntKmer<u64>>(contigs, false);
    }

    #[test]
    fn complex_path_compress() {
        for _ in 0..10 {
            let contigs = random_contigs();
            simplify_from_kmers::<IntKmer<u64>>(contigs, false);
        }
    }

    fn simplify_from_kmers<K: Kmer + Send + Sync>(mut contigs: Vec<Vec<u8>>, stranded: bool) {

        use crate::DnaBytes;
        let seqs : Vec<(DnaBytes, Exts, ())> = contigs
            .drain(..)
            .map(|x| (DnaBytes(x), Exts::empty(), ()))
            .collect();
        let (valid_kmers, _): (BoomHashMap2<K, Exts, u16>, _) = filter::filter_kmers(&seqs, &Box::new(filter::CountFilter::new(1)), stranded, false, 4);

        let spec = SimpleCompress::new(|d1: u16, d2: &u16| ( (d1 as u32 + *d2 as u32) % 65535 ) as u16 );
        let from_kmers = compress_kmers_with_hash(stranded, spec, &valid_kmers).finish();
        let is_cmp = from_kmers.is_compressed();
        if is_cmp.is_some() {
            println!("not compressed: nodes: {:?}", is_cmp);
            from_kmers.print();
        }
        assert!(from_kmers.is_compressed() == None);

        // Create a DBG with one node per input kmer
        let mut base_graph: BaseGraph<K, u16> = BaseGraph::new(stranded);

        for (kmer, exts, _) in valid_kmers.iter() {
            base_graph.add(kmer.iter(), *exts, 1);
        }
        let uncompressed_dbg = base_graph.finish();

        // Canonicalize the graph with
        let spec = SimpleCompress::new(|d1: u16, d2: &u16| d1 + d2);
        let simp_dbg = compress_graph(stranded, spec, uncompressed_dbg, None);

        let is_cmp = simp_dbg.is_compressed();
        if is_cmp.is_some() {
            println!("not compressed: nodes: {:?}", is_cmp);
            simp_dbg.print();
        }

        assert!(simp_dbg.is_compressed() == None);

        let total_kmers = valid_kmers.len();

        // Test the Boomphf DBG indexing machinery
        // Make an MPHF of the kmers in the DBG.
        // Each kmer should hash to a unique slot.
        let mphf = Mphf::from_chunked_iterator_parallel(1.7, &simp_dbg, None, valid_kmers.len(), 2);

        let mut got_slot = vec![false; total_kmers];

        use Vmer;
        for n in simp_dbg.iter_nodes() {
            for kmer in n.sequence().iter_kmers() {
                let r = mphf.try_hash(&kmer).unwrap() as usize;
                assert_eq!(got_slot[r], false);
                got_slot[r] = true;
            }
        }

        assert!(got_slot.iter().all(|x| *x));
    }

    // Take some input contig, which likely form a complicated graph,
    // and test the kmer, bsp, sedge and edge construction machinery
    fn reassemble_contigs<K: Kmer + Copy, V: Vmer + Clone>(contigs: Vec<Vec<u8>>, stranded: bool) {
        let ctg_lens: Vec<_> = contigs.iter().map(|c| c.len()).collect();
        println!("Reassembling contig sizes: {:?}", ctg_lens);

        // kmer vector
        let mut kmers = Vec::new();
        for c in contigs.iter() {
            let mut _kmers = K::kmers_from_bytes(&c);
            kmers.extend(_kmers.iter().map(|k| k.min_rc()));
        }

        // True kmer set
        let mut kmer_set = HashSet::new();
        kmer_set.extend(kmers.iter());

        // Bsps of kmers
        let p = 6;

        let mut seqs: Vec<(V, Exts, u8)> = Vec::new();
        let permutation: Vec<usize> = (0..1 << (2 * p)).collect();
        for c in contigs.iter() {
            let msps = msp::msp_sequence::<Kmer6, V>(K::k(), c.as_slice(), Some(&permutation), true);
            seqs.extend(msps.clone().into_iter().map(|(_, e, v)| (v, e, 0u8)));
            seqs.extend(msps.into_iter().map(|(_, e, v)| (v, e, 1u8)));
        }

        // kmer set from bsps
        let mut msp_kmers = HashSet::new();
        for &(ref v, _, _) in seqs.iter() {
            for k in v.iter_kmers::<K>() {
                msp_kmers.insert(k.min_rc());
            }
        }

        // Kmer extensions from BSP match raw kmers
        if kmer_set != msp_kmers {
            println!("{:?}", kmer_set);
            println!("{:?}", msp_kmers);
        }

        // Raw kmers and BSP kmers match
        assert!(kmer_set == msp_kmers);

        // Check the correctness of the process_kmer_shard kmer filtering function
        let (valid_kmers, _): (BoomHashMap2<K, Exts, u16>, _) = filter::filter_kmers(&seqs, &Box::new(filter::CountFilter::new(2)), stranded, false, 4);
        let mut process_kmer_set: HashSet<K> = HashSet::new();
        for k in valid_kmers.iter().map(|x| x.0) {
            process_kmer_set.insert(k.clone());
        }
        assert_eq!(process_kmer_set, kmer_set);

        // Every kmer should be reachable as the extension of a kmer.
        // No new kmers should be reachable
        let mut extension_kmer_set: HashSet<K> = HashSet::new();
        for (kmer, exts, _) in &valid_kmers {
            for e in kmer.get_extensions(*exts, Dir::Left) {
                extension_kmer_set.insert(e.min_rc());
            }

            for e in kmer.get_extensions(*exts, Dir::Right) {
                extension_kmer_set.insert(e.min_rc());
            }
        }

        // Kmer extensions from BSP match raw kmers
        if kmer_set != extension_kmer_set {
            println!("n:{}, {:?}", kmer_set.len(), kmer_set);
            println!("n:{}, {:?}", extension_kmer_set.len(), extension_kmer_set);

            if extension_kmer_set.is_superset(&kmer_set) {
                let invented = extension_kmer_set.sub(&kmer_set);
                println!("Invented kmers: {:?}", invented);
            }
        }

        assert!(kmer_set == extension_kmer_set);

        let spec = SimpleCompress::new(|d1: u16, d2: &u16| d1.saturating_add(*d2));

        // Generate compress DBG for these kmers
        let graph = compress_kmers_with_hash(stranded, spec, &valid_kmers);

        // Check that all the lines have valid kmers,
        // and have extensions into other valid kmers
        let mut all_contig_set = HashSet::new();

        for seq_id in 0..graph.len() {
            let seq = graph.sequences.get(seq_id);
            let exts = graph.exts[seq_id];

            let contig_set = HashSet::from_iter(seq.iter_kmers().map(|km: K| km.min_rc()));
            all_contig_set.extend(contig_set.iter());
            assert!(kmer_set.is_superset(&contig_set));

            for l_ext in exts.get(Dir::Left) {
                let f: K = seq.first_kmer();
                let ext_kmer: K = f.extend_left(l_ext);
                assert!(kmer_set.contains(&(ext_kmer.min_rc())));
            }

            for r_ext in exts.get(Dir::Right) {
                let f: K = seq.last_kmer();
                let ext_kmer: K = f.extend_right(r_ext);
                assert!(kmer_set.contains(&(ext_kmer.min_rc())));
            }
        }

        assert_eq!(kmer_set, all_contig_set);
        //graph
    }

    // Take some input contig, which likely form a complicated graph,
    // and the msp / shard_asm / main_asm loop
    fn reassemble_sharded<K: Kmer + Copy + Sync + Send, V: Vmer + Clone>(contigs: Vec<Vec<u8>>, stranded: bool) {
        let ctg_lens: Vec<_> = contigs.iter().map(|c| c.len()).collect();
        println!("Reassembling contig sizes: {:?}", ctg_lens);

        // kmer vector
        let mut kmer_set = HashSet::new();
        for c in contigs.iter() {
            let mut _kmers = K::kmers_from_bytes(&c);
            kmer_set.extend(_kmers.iter().map(|k| k.min_rc()));
        }

        // Bsps of kmers
        let mut shards = HashMap::new();

        for ctg in contigs.iter() {
            let msps = msp::msp_sequence::<Kmer6, V>(K::k(), ctg.as_slice(), None, true);

            for (shard, exts, seq) in msps {
                let shard_vec = shards.entry(shard).or_insert_with(|| Vec::new());
                shard_vec.push((seq.clone(), exts, 0u8));
                shard_vec.push((seq, exts, 1u8));
            }
        }

        let mut shard_asms = Vec::new();

        // Do a subassembly in each shard
        for seqs in shards.values() {
            // Check the correctness of the process_kmer_shard kmer filtering function
            let (valid_kmers, _): (BoomHashMap2<K, Exts, u16>, _) = filter::filter_kmers(&seqs, &Box::new(filter::CountFilter::new(2)), stranded, false, 4);

            // Generate compress DBG for this shard
            let spec = SimpleCompress::new(|d1: u16, d2: &u16| d1.saturating_add(*d2));

            print!("{:?}", valid_kmers);
            let graph = compress_kmers_with_hash(stranded, spec, &valid_kmers);
            shard_asms.push(graph.clone());

            graph.finish().print();
        }


        // Shove the subassemblies into a partially compress base graph
        let combined_graph = BaseGraph::combine(shard_asms.into_iter()).finish();
        let cmp = SimpleCompress::new(|a: u16, b: &u16| { max(a, *b) });
        let dbg_graph = compress_graph(false, cmp, combined_graph, None);
        let graph = dbg_graph.base;

        // Check that all the lines have valid kmers,
        // and have extensions into other valid kmers
        let mut all_contig_set = HashSet::new();

        for seq_id in 0..graph.len() {
            let seq = graph.sequences.get(seq_id);
            let exts = graph.exts[seq_id];

            let contig_set = HashSet::from_iter(seq.iter_kmers().map(|km: K| km.min_rc()));
            all_contig_set.extend(contig_set.iter());
            assert!(kmer_set.is_superset(&contig_set));

            for l_ext in exts.get(Dir::Left) {
                let f: K = seq.first_kmer();
                let ext_kmer: K = f.extend_left(l_ext);
                assert!(kmer_set.contains(&(ext_kmer.min_rc())));
            }

            for r_ext in exts.get(Dir::Right) {
                let f: K = seq.last_kmer();
                let ext_kmer: K = f.extend_right(r_ext);
                assert!(kmer_set.contains(&(ext_kmer.min_rc())));
            }
        }

        assert_eq!(kmer_set, all_contig_set);

        //graph
    }

    #[test]
    fn simple_tip_clean() {
        let contigs = vec![random_dna(200), random_dna(200)];
        test_tip_cleaning::<IntKmer<u64>>(contigs, false);
    }

    // Take some input contig, which likely form a complicated graph,
    // and test the kmer, bsp, sedge and edge construction machinery
    fn test_tip_cleaning<K: Kmer + Sync + Send>(contigs: Vec<Vec<u8>>, stranded: bool) {

        let mut clean_seqs = Vec::new();
        let mut all_seqs = Vec::new();

        // Generate 5x coverage of the main sequences & add some tips
        for c in contigs {
            if c.len() < K::k() * 3 {
                continue;
            }

            for _i in 0..5 {
                clean_seqs.push((DnaBytes(c.clone()), Exts::empty(), ()));
                all_seqs.push((DnaBytes(c.clone()), Exts::empty(), ()));
            }

            let junk = random_dna(5);
            let mut err_ctg = c.clone();
            let l = err_ctg.len();
            err_ctg.truncate(l / 2);
            err_ctg.extend(junk);
            all_seqs.push((DnaBytes(err_ctg.clone()), Exts::empty(), ()));
            all_seqs.push((DnaBytes(err_ctg.clone()), Exts::empty(), ()));
        }


        // Assemble w/o tips
        let (valid_kmers_clean, _): (BoomHashMap2<K, Exts, u16>, _) = filter::filter_kmers(&clean_seqs, &Box::new(filter::CountFilter::new(2)), stranded, false, 4);
        let spec = SimpleCompress::new(|d1: u16, d2: &u16| d1 + d2);
        let graph = compress_kmers_with_hash(stranded, spec, &valid_kmers_clean);
        let graph1 = graph.finish();
        graph1.print();

        // Assemble w/ tips
        let (valid_kmers_errs, _): (BoomHashMap2<K, Exts, u16> ,_)=
            filter::filter_kmers(&all_seqs, &Box::new(filter::CountFilter::new(2)), stranded, false, 4);
        let spec = SimpleCompress::new(|d1: u16, d2: &u16| d1 + d2);
        let graph = compress_kmers_with_hash(stranded, spec, &valid_kmers_errs);
        let graph2 = graph.finish();
        graph2.print();

        // Now try to clean the tips.
        let cleaner = CleanGraph::new(|node| node.len() < K::k() * 2);
        let nodes_to_censor = cleaner.find_bad_nodes(&graph2);

        println!("censor: {:?}", nodes_to_censor);
        let spec = SimpleCompress::new(|d1: u16, d2: &u16| d1 + d2);
        let fixed = compress_graph(stranded, spec, graph2, Some(nodes_to_censor));
        fixed.print();
    }
}<|MERGE_RESOLUTION|>--- conflicted
+++ resolved
@@ -148,12 +148,8 @@
     use crate::compression::{SimpleCompress, compress_kmers_with_hash, compress_graph};
     use std::iter::FromIterator;
     use boomphf::hashmap::BoomHashMap2;
-<<<<<<< HEAD
+    use boomphf::Mphf;
     use crate::DnaBytes;
-=======
-    use boomphf::Mphf;
-    use DnaBytes;
->>>>>>> bdd2ac0c
 
     use std::ops::Sub;
     use crate::msp;
@@ -162,7 +158,7 @@
     use crate::dna_string::DnaString;
     use crate::filter;
 
-
+    use pretty_assertions::assert_eq;
     use super::*;
 
     #[test]
@@ -210,7 +206,6 @@
 
     fn simplify_from_kmers<K: Kmer + Send + Sync>(mut contigs: Vec<Vec<u8>>, stranded: bool) {
 
-        use crate::DnaBytes;
         let seqs : Vec<(DnaBytes, Exts, ())> = contigs
             .drain(..)
             .map(|x| (DnaBytes(x), Exts::empty(), ()))
@@ -255,7 +250,6 @@
 
         let mut got_slot = vec![false; total_kmers];
 
-        use Vmer;
         for n in simp_dbg.iter_nodes() {
             for kmer in n.sequence().iter_kmers() {
                 let r = mphf.try_hash(&kmer).unwrap() as usize;
