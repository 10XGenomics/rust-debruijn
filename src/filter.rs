// Copyright 2017 10x Genomics

//! Methods for converting sequences into kmers, filtering observed kmers before De Bruijn graph construction, and summarizing 'color' annotations.
use std::mem;
use itertools::Itertools;
use std::marker::PhantomData;
use std::collections::HashMap;
use std::hash::Hash;

use Dir;
use Kmer;
use Exts;
use Vmer;
use boomphf;
use pdqsort;
use std::io;
use std::io::Write;
use std::fmt::Debug;

<<<<<<< HEAD
pub fn bucket<K: Kmer>(kmer: K) -> usize {
    // FIXME - make 256 mins
=======
fn bucket<K: Kmer>(kmer: K) -> usize {
>>>>>>> f636b75e
    (kmer.get(0) as usize) << 6 | (kmer.get(1) as usize) << 4 | (kmer.get(2) as usize) << 2 | (kmer.get(3) as usize)
}

/// Implement this trait to control how multiple observations of a kmer
/// are carried forward into a DeBruijn graph.
pub trait KmerSummarizer<DI, DO> {
    /// The input `items` is an iterator over kmer observations. Input observation
    /// is a tuple of (kmer, extensions, data). The summarize function inspects the
    /// data and returns a tuple indicating:
    /// * whether this kmer passes the filtering criteria (e.g. is there a sufficient number of observation)
    /// * the accumulated Exts of the kmer
    /// * a summary data object of type `DO` that will be used as a color annotation in the DeBruijn graph.
    fn summarize<K, F: Iterator<Item = (K, Exts, DI)>>(&mut self, items: F) -> (bool, Exts, DO);
}

/// A simple KmerSummarizer that only accepts kmers that are observed
/// at least a given number of times. The metadata returned about a Kmer
/// is the number of times it was observed, capped at 2^16.
pub struct CountFilter {
    min_kmer_obs: usize,
}

impl CountFilter {
    /// Construct a `CountFilter` KmerSummarizer only accepts kmers that are observed
    /// at least `min_kmer_obs` times.
    pub fn new(min_kmer_obs: usize) -> CountFilter {
        CountFilter { min_kmer_obs: min_kmer_obs }
    }
}

impl<D> KmerSummarizer<D, u16> for CountFilter {
    fn summarize<K, F: Iterator<Item = (K, Exts, D)>>(&mut self, items: F) -> (bool, Exts, u16) {
        let mut all_exts = Exts::empty();
        let mut count = 0u16;
        for (_, exts, _) in items {
            count = count.saturating_add(1);
            all_exts = all_exts.add(exts);
        }

        (count as usize >= self.min_kmer_obs, all_exts, count)
    }
}

/// A simple KmerSummarizer that only accepts kmers that are observed
/// at least a given number of times. The metadata returned about a Kmer
/// is a vector of the unique data values observed for that kmer.
pub struct CountFilterSet<D> {
    min_kmer_obs: usize,
    phantom: PhantomData<D>,
}

impl<D> CountFilterSet<D> {
    /// Construct a `CountFilterSet` KmerSummarizer only accepts kmers that are observed
    /// at least `min_kmer_obs` times.
    pub fn new(min_kmer_obs: usize) -> CountFilterSet<D> {
        CountFilterSet {
            min_kmer_obs: min_kmer_obs,
            phantom: PhantomData,
        }
    }
}


impl<D: Ord> KmerSummarizer<D, Vec<D>> for CountFilterSet<D> {
    fn summarize<K, F: Iterator<Item = (K, Exts, D)>>(&mut self, items: F) -> (bool, Exts, Vec<D>) {
        let mut all_exts = Exts::empty();

        let mut out_data: Vec<D> = Vec::new();

        let mut nobs = 0;
        for (_, exts, d) in items {
            out_data.push(d);
            all_exts = all_exts.add(exts);
            nobs += 1;
        }

        out_data.sort();
        out_data.dedup();
        (nobs as usize >= self.min_kmer_obs, all_exts, out_data)
    }
}

<<<<<<< HEAD
//Equivalence class based implementation
pub type EqClassIdType = u32 ;
pub struct CountFilterEqClass<D: Eq + Hash> {
    min_kmer_obs: usize,
    eq_classes: HashMap<Vec<D>, EqClassIdType>,
}

impl<D: Eq + Hash> CountFilterEqClass<D> {
    pub fn new(min_kmer_obs: usize) -> CountFilterEqClass<D> {
        CountFilterEqClass {
            min_kmer_obs: min_kmer_obs,
            eq_classes: HashMap::<Vec<D>, EqClassIdType>::new(),
        }
    }
    pub fn get_eq_classes(self) -> HashMap<Vec<D>, EqClassIdType>{
        self.eq_classes
    }
}

impl<D: Eq + Ord + Hash> KmerSummarizer<D, EqClassIdType> for CountFilterEqClass<D> {
    fn summarize<K, F: Iterator<Item = (K, Exts, D)>>(&mut self, items: F) -> (bool, Exts, EqClassIdType) {
        let mut all_exts = Exts::empty();
        let mut out_data = Vec::new();

        let mut nobs = 0;
        for (_, exts, d) in items {
            out_data.push(d);
            all_exts = all_exts.add(exts);
            nobs += 1;
        }

        out_data.sort();  out_data.dedup();

        let eq_id: EqClassIdType;
        if self.eq_classes.contains_key(&out_data){
            eq_id = *self.eq_classes.get(&out_data).expect("Can't find key, HashMap Error");
        }
        else{
            eq_id = self.eq_classes.len() as u32;
            self.eq_classes.insert(out_data, eq_id);
        }

        (nobs as usize >= self.min_kmer_obs, all_exts, eq_id)
    }
}


/// Process DNA sequences into kmers and determine the set of valid kmers,
/// their extensions, and summarize associated label/'color' data. The input
=======
/// Process DNA sequences into kmers and determine the set of valid kmers, 
/// their extensions, and summarize associated label/'color' data. The input 
>>>>>>> f636b75e
/// sequences are converted to kmers of type `K`, and like kmers are grouped together.
/// All instances of each kmer, along with their label data are passed to
/// `summarizer`, an implementation of the `KmerSummarizer` which decides if
/// the kmer is 'valid' by an arbitrary predicate of the kmer data, and
/// summarizes the the individual label into a single label data structure
/// for the kmer. Care is taken to keep the memory consumption small.
/// Less than 4G of temporary memory should be allocated to hold intermediate kmers.
///
///
/// # Arguments
///
/// * `seqs` a slice of (sequence, extensions, data) tuples. Each tuple
///   represents an input sequence. The input sequence must implement `Vmer<K`> The data slot is an arbitrary data
///   structure labeling the input sequence.
///   If complete sequences are passed in, the extensions entry should be
///   set to `Exts::empty()`.
///   In sharded DBG construction (for example when minimizer-based partitioning
///   of the input strings), the input sequence is a sub-string of the original input string.
///   In this case the extensions of the sub-string in the original string
///   should be passed in the extensions.
/// * `summarizer` is an implementation of `KmerSummarizer<D1,DS>` that decides
///   whether a kmer is valid (e.g. based on the number of observation of the kmer),
///   and summarizes the data about the individual kmer observations. See `CountFilter`
///   and `CountFilterSet` for examples.
/// * `stranded`: if true, preserve the strandedness of the input sequences, effectively
///   assuming they are all in the positive strand. If false, the kmers will be canonicalized
///   to the lexicographic minimum of the kmer and it's reverse complement.
/// * `report_all_kmers`: if true returns the vector of all the observed kmers and performs the
///   kmer based filtering
/// * `memory_size`: gives the size bound on the memory in GB to use and automatically determines
///   the number of passes needed.
/// # Returns
/// BoomHashMap2 Object, check rust-boomphf for details
#[inline(never)]
pub fn filter_kmers<K: Kmer, V: Vmer, D1: Clone, DS, S: KmerSummarizer<D1, DS>>(
    seqs: &[(V, Exts, D1)],
    summarizer: &mut S,
    stranded: bool,
    report_all_kmers: bool,
    memory_size: usize,
)  -> ( boomphf::BoomHashMap2<K, Exts, DS>, Vec<K> )
where DS: Debug{

    let rc_norm = !stranded;

    let mut all_kmers = Vec::new();
    let mut valid_kmers = Vec::new();
    let mut valid_exts = Vec::new();
    let mut valid_data = Vec::new();

    // Estimate memory consumed by Kmer vectors, and set iteration count appropriately
    let input_kmers: usize = seqs.iter()
        .map(|&(ref vmer, _, _)| vmer.len().saturating_sub(K::k() - 1))
        .sum();
    let kmer_mem = input_kmers * mem::size_of::<(K, D1)>();
    let max_mem = memory_size * (10 as usize).pow(9);
    let slices = kmer_mem / max_mem + 1;
    let sz = 256 / slices + 1;
    let seq_lens = seqs.len();

    let mut bucket_ranges = Vec::new();
    let mut start = 0;
    while start < 256 {
        bucket_ranges.push(start..start + sz);
        start += sz;
    }
    assert!(bucket_ranges[bucket_ranges.len() - 1].end >= 256);

    if bucket_ranges.len() > 1 {
        info!(
            "{} sequences, {} kmers, {} passes",
            seqs.len(),
            input_kmers,
            bucket_ranges.len()
        );
    }

    let mut pass_counter = 0;
    for bucket_range in bucket_ranges {

        let mut kmer_buckets: Vec<Vec<(K, Exts, D1)>> = Vec::new();
        for _ in 0..256 {
            kmer_buckets.push(Vec::new());
        }

        pass_counter += 1;
        eprint!("\r Performing {} pass", pass_counter);
        io::stdout().flush().ok().expect("Could not flush stdout");

        for &(ref seq, seq_exts, ref d) in seqs {
            for (kmer, exts) in seq.iter_kmer_exts::<K>(seq_exts) {
                let (min_kmer, flip_exts) = if rc_norm {
                    let (min_kmer, flip) = kmer.min_rc_flip();
                    let flip_exts = if flip { exts.rc() } else { exts };
                    (min_kmer, flip_exts)
                } else {
                    (kmer, exts)
                };
                let bucket = bucket(min_kmer);

                if bucket >= bucket_range.start && bucket < bucket_range.end {
                    kmer_buckets[bucket].push((min_kmer, flip_exts, d.clone()));
                }
            }
        }

        //info!("Validating kmers...");
        for mut kmer_vec in kmer_buckets {

            pdqsort::sort_by_key(&mut kmer_vec, |elt| elt.0);
            //kmer_vec.sort_by_key(|elt| elt.0);

            for (kmer, kmer_obs_iter) in &kmer_vec.into_iter().group_by(|elt| elt.0) {
                let (is_valid, exts, summary_data) = summarizer.summarize(kmer_obs_iter);
                if report_all_kmers { all_kmers.push(kmer); }
                if is_valid {
                    valid_kmers.push(kmer);
                    valid_exts.push(exts);
                    valid_data.push(summary_data);
                }
            }
        }
    }

<<<<<<< HEAD
    // pdqsort::sort_by_key(&mut valid_kmers, |x| x.0);
    // pdqsort::sort(&mut all_kmers);
    // TODO: Have to modify this function is it requires the valid_kmers and we can't
    // just pass the keys since it might alter the order of mphf
    if report_all_kmers {
        //remove_censored_exts_sharded(stranded, &mut valid_kmers, &all_kmers);
    }
    eprintln!("");
=======
    // Add test to ensure the valid_kmers is sorted
    // (we shouldn't need to sort here)
    //pdqsort::sort_by_key(&mut valid_kmers, |x| x.0);
    //pdqsort::sort(&mut all_kmers);
    remove_censored_exts_sharded(stranded, &mut valid_kmers, &all_kmers);

>>>>>>> f636b75e
    info!(
        "Unique kmers: {}, All kmers (if returned): {}",
        valid_kmers.len(),
        all_kmers.len(),
    );
    ( boomphf::BoomHashMap2::new(valid_kmers, valid_exts, valid_data), all_kmers)
}

/// Remove extensions in valid_kmers that point to censored kmers. A censored kmer
/// exists in all_kmers but not valid_kmers. Since the kmer exists in this partition,
/// but was censored, we know that we can delete extensions to it.
/// In sharded kmer processing, we will have extensions to kmers in other shards. We don't
/// know whether these are censored until later, so we retain these extension.
pub fn remove_censored_exts_sharded<K: Kmer, D>(
    stranded: bool,
    valid_kmers: &mut Vec<(K, (Exts, D))>,
    all_kmers: &Vec<K>,
) {

    for idx in 0..valid_kmers.len() {
        let mut new_exts = Exts::empty();
        let kmer = valid_kmers[idx].0;
        let exts = (valid_kmers[idx].1).0;

        for dir in [Dir::Left, Dir::Right].iter() {
            for i in 0..4 {
                if exts.has_ext(*dir, i) {
                    let _ext_kmer = kmer.extend(i, *dir);

                    let ext_kmer = if stranded {
                        _ext_kmer
                    } else {
                        _ext_kmer.min_rc()
                    };

                    let censored =
                        if valid_kmers.binary_search_by_key(&ext_kmer, |d| d.0).is_ok() {
                            // ext_kmer is valid. not censored
                            false
                        } else {
                            // ext_kmer is not valid. if it was in this shard, then we censor it
                            all_kmers.binary_search(&ext_kmer).is_ok()
                        };

                    if !censored {
                        new_exts = new_exts.set(*dir, i);
                    }
                }
            }
        }

        (valid_kmers[idx].1).0 = new_exts;
    }
}

/// Remove extensions in valid_kmers that point to censored kmers. Use this method in a non-partitioned
/// context when valid_kmers includes _all_ kmers that will ultimately be included in the graph.
pub fn remove_censored_exts<K: Kmer, D>(stranded: bool, valid_kmers: &mut Vec<(K, (Exts, D))>) {

    for idx in 0..valid_kmers.len() {
        let mut new_exts = Exts::empty();
        let kmer = valid_kmers[idx].0;
        let exts = (valid_kmers[idx].1).0;

        for dir in [Dir::Left, Dir::Right].iter() {
            for i in 0..4 {
                if exts.has_ext(*dir, i) {
                    let ext_kmer = if stranded {
                        kmer.extend(i, *dir)
                    } else {
                        kmer.extend(i, *dir).min_rc()
                    };

                    let kmer_valid = valid_kmers.binary_search_by_key(&ext_kmer, |d| d.0).is_ok();

                    if kmer_valid {
                        new_exts = new_exts.set(*dir, i);
                    }
                }
            }
        }

        (valid_kmers[idx].1).0 = new_exts;
    }
}<|MERGE_RESOLUTION|>--- conflicted
+++ resolved
@@ -17,12 +17,7 @@
 use std::io::Write;
 use std::fmt::Debug;
 
-<<<<<<< HEAD
-pub fn bucket<K: Kmer>(kmer: K) -> usize {
-    // FIXME - make 256 mins
-=======
 fn bucket<K: Kmer>(kmer: K) -> usize {
->>>>>>> f636b75e
     (kmer.get(0) as usize) << 6 | (kmer.get(1) as usize) << 4 | (kmer.get(2) as usize) << 2 | (kmer.get(3) as usize)
 }
 
@@ -105,7 +100,6 @@
     }
 }
 
-<<<<<<< HEAD
 //Equivalence class based implementation
 pub type EqClassIdType = u32 ;
 pub struct CountFilterEqClass<D: Eq + Hash> {
@@ -155,10 +149,6 @@
 
 /// Process DNA sequences into kmers and determine the set of valid kmers,
 /// their extensions, and summarize associated label/'color' data. The input
-=======
-/// Process DNA sequences into kmers and determine the set of valid kmers, 
-/// their extensions, and summarize associated label/'color' data. The input 
->>>>>>> f636b75e
 /// sequences are converted to kmers of type `K`, and like kmers are grouped together.
 /// All instances of each kmer, along with their label data are passed to
 /// `summarizer`, an implementation of the `KmerSummarizer` which decides if
@@ -283,7 +273,6 @@
         }
     }
 
-<<<<<<< HEAD
     // pdqsort::sort_by_key(&mut valid_kmers, |x| x.0);
     // pdqsort::sort(&mut all_kmers);
     // TODO: Have to modify this function is it requires the valid_kmers and we can't
@@ -292,14 +281,7 @@
         //remove_censored_exts_sharded(stranded, &mut valid_kmers, &all_kmers);
     }
     eprintln!("");
-=======
-    // Add test to ensure the valid_kmers is sorted
-    // (we shouldn't need to sort here)
-    //pdqsort::sort_by_key(&mut valid_kmers, |x| x.0);
-    //pdqsort::sort(&mut all_kmers);
-    remove_censored_exts_sharded(stranded, &mut valid_kmers, &all_kmers);
-
->>>>>>> f636b75e
+
     info!(
         "Unique kmers: {}, All kmers (if returned): {}",
         valid_kmers.len(),
